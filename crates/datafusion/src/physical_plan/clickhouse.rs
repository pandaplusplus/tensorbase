--- conflicted
+++ resolved
@@ -8,13 +8,9 @@
 use crate::scalar::ScalarValue;
 use arrow::{
     array::{
-<<<<<<< HEAD
         Date16Array, Int64Array, LargeStringArray, Timestamp32Array, UInt16Array,
-        UInt8Array,
-=======
-        Date16Array, Timestamp32Array, UInt16Array, UInt8Array, 
-        BooleanArray, ArrayRef, GenericStringArray, StringOffsetSizeTrait, Array,
->>>>>>> b1902d87
+        UInt8Array, UInt16Array, BooleanArray, ArrayRef, GenericStringArray,
+	StringOffsetSizeTrait, Array,
     },
     datatypes::DataType,
 };
@@ -155,14 +151,8 @@
             ]),
             BuiltinScalarFunction::ToHour
             | BuiltinScalarFunction::ToMinute
-<<<<<<< HEAD
-            | BuiltinScalarFunction::ToSecond => {
-                Signature::Uniform(1, vec![DataType::Timestamp32(None)])
-            }
-=======
-            | BuiltinScalarFunction::ToSecond => Signature::Uniform(1, vec![DataType::Timestamp32(None)]),
+	    | BuiltinScalarFunction::ToSecond => Signature::Uniform(1, vec![DataType::Timestamp32(None)]),
             BuiltinScalarFunction::EndsWith => Signature::Any(2),
->>>>>>> b1902d87
         }
     }
 }
